--- conflicted
+++ resolved
@@ -33,13 +33,8 @@
 #include "poll-loop.h"
 #include "status.h"
 #include "timeval.h"
-<<<<<<< HEAD
+#include "vlog.h"
 #include "wdp.h"
-
-#define THIS_MODULE VLM_in_band
-=======
->>>>>>> 480ce8ab
-#include "vlog.h"
 
 VLOG_DEFINE_THIS_MODULE(in_band)
 
